
import json
import traceback
import datetime
import urlparse
import socket

class ezdict(object):
    def __init__(self, d):
        self.d = d
    def __getattr__(self, name):
        return self.d.get(name, None)

# time string
def timestr(dt):
    return dt.strftime("%Y-%m-%d %H:%M:%S")

# geoloc_none
def geoloc_none(t):
    if t == None: return {'latitude': None, 'longitude': None, 'city': None, 'country_name': None, 'country_code': None}
    if t['city'] != None: t['city'] = t['city'].decode('latin1')
    return t

def get_addr_family(addr):
        ainfo = socket.getaddrinfo(addr, 1, socket.AF_UNSPEC, socket.SOCK_STREAM)
        return ainfo[0][0]

def glastopf_event(identifier, payload, gi):
    try:
        dec = ezdict(json.loads(str(payload)))
        req = ezdict(dec.request)
        sip, sport = dec.source
        tstamp = datetime.datetime.strptime(dec.time, '%Y-%m-%d %H:%M:%S')
    except:
        print 'exception processing glastopf event', repr(payload)
        traceback.print_exc()
        return

    if dec.pattern == 'unknown': return None

    a_family = get_addr_family(sip)
    if a_family == socket.AF_INET:
        geoloc = geoloc_none( gi[a_family].record_by_addr(sip) )
    elif a_family == socket.AF_INET6:
        geoloc = geoloc_none( gi[a_family].record_by_addr_v6(sip) )

    return {'type': 'glastopf.events', 'sensor': identifier, 'time': str(tstamp), 'latitude': geoloc['latitude'], 'longitude': geoloc['longitude'], 'source': sip, 'city': geoloc['city'], 'country': geoloc['country_name'], 'countrycode': geoloc['country_code']}


def dionaea_capture(identifier, payload, gi):
    try:
        dec = ezdict(json.loads(str(payload)))
        tstamp = datetime.datetime.now()
    except:
        print 'exception processing dionaea event'
        traceback.print_exc()
        return

    a_family = get_addr_family(dec.saddr)
    if a_family == socket.AF_INET:
        geoloc = geoloc_none( gi[a_family].record_by_addr(dec.saddr) )
        geoloc2 = geoloc_none( gi[a_family].record_by_addr(dec.daddr) )
    elif a_family == socket.AF_INET6:
        geoloc = geoloc_none( gi[a_family].record_by_addr_v6(dec.saddr) )
        geoloc2 = geoloc_none( gi[a_family].record_by_addr_v6(dec.daddr) )

    
    return {'type': 'dionaea.capture', 'sensor': identifier, 'time': timestr(tstamp), 'latitude': geoloc['latitude'], 'longitude': geoloc['longitude'], 'source': dec.saddr, 'latitude2': geoloc2['latitude'], 'longitude2': geoloc2['longitude'], 'dest': dec.daddr, 'md5': dec.md5,
'city': geoloc['city'], 'country': geoloc['country_name'], 'countrycode': geoloc['country_code'],
'city2': geoloc2['city'], 'country2': geoloc2['country_name'], 'countrycode2': geoloc2['country_code']}


def dionaea_connections(identifier, payload, gi):
    try:
        dec = ezdict(json.loads(str(payload)))
        tstamp = datetime.datetime.now()
    except:
        print 'exception processing dionaea event'
        traceback.print_exc()
        return

    a_family = get_addr_family(dec.remote_host)
    if a_family == socket.AF_INET:
        geoloc = geoloc_none( gi[a_family].record_by_addr(dec.remote_host) )
        geoloc2 = geoloc_none( gi[a_family].record_by_addr(dec.local_host) )
    elif a_family == socket.AF_INET6:
        geoloc = geoloc_none( gi[a_family].record_by_addr_v6(dec.remote_host) )
        geoloc2 = geoloc_none( gi[a_family].record_by_addr_v6(dec.local_host) )

    
    return {'type': 'dionaea.connections', 'sensor': identifier, 'time': timestr(tstamp), 'latitude': geoloc['latitude'], 'longitude': geoloc['longitude'], 'source': dec.remote_host, 'latitude2': geoloc2['latitude'], 'longitude2': geoloc2['longitude'], 'dest': dec.local_host, 'md5': dec.md5,
'city': geoloc['city'], 'country': geoloc['country_name'], 'countrycode': geoloc['country_code'],
'city2': geoloc2['city'], 'country2': geoloc2['country_name'], 'countrycode2': geoloc2['country_code']}

def beeswarm_hive(identifier, payload, gi):
    try:
        dec = ezdict(json.loads(str(payload)))
        sip = dec.attacker_ip
        dip = dec.honey_ip
        tstamp = datetime.datetime.strptime(dec.timestamp, '%Y-%m-%dT%H:%M:%S.%f')
    except:
        print 'exception processing beeswarm.hive event', repr(payload)
        traceback.print_exc()
        return

    a_family = get_addr_family(sip)
    if a_family == socket.AF_INET:
        geoloc = geoloc_none( gi[a_family].record_by_addr(sip) )
        geoloc2 = geoloc_none( gi[a_family].record_by_addr(dip) )
    elif a_family == socket.AF_INET6:
        geoloc = geoloc_none( gi[a_family].record_by_addr_v6(sip) )
        geoloc2 = geoloc_none( gi[a_family].record_by_addr_v6(dip) )

    return {'type': 'beeswarm.hive', 'sensor': identifier, 'time': str(tstamp),
            'latitude': geoloc['latitude'], 'longitude': geoloc['longitude'], 'city': geoloc['city'], 'country': geoloc['country_name'], 'countrycode': geoloc['country_code'],
            'latitude2': geoloc2['latitude'], 'longitude2': geoloc2['longitude'], 'city2': geoloc2['city'], 'country2': geoloc2['country_name'], 'countrycode2': geoloc2['country_code']}

def kippo_sessions(identifier, payload, gi):
    try:
        dec = ezdict(json.loads(str(payload)))
        tstamp = datetime.datetime.now()
    except:
        print 'exception processing dionaea event'
        traceback.print_exc()
        return

    a_family = get_addr_family(dec.peerIP)
    if a_family == socket.AF_INET:
        geoloc = geoloc_none( gi[a_family].record_by_addr(dec.peerIP) )
        geoloc2 = geoloc_none( gi[a_family].record_by_addr(dec.hostIP) )
    elif a_family == socket.AF_INET6:
        geoloc = geoloc_none( gi[a_family].record_by_addr_v6(dec.peerIP) )
        geoloc2 = geoloc_none( gi[a_family].record_by_addr_v6(dec.hostIP) )


    return {'type': 'kippo.sessions', 'sensor': identifier, 'time': timestr(tstamp),
'latitude': geoloc['latitude'], 'longitude': geoloc['longitude'], 'source': dec.peerIP,
'latitude2': geoloc2['latitude'], 'longitude2': geoloc2['longitude'], 'dest': dec.hostIP,
'city': geoloc['city'], 'country': geoloc['country_name'], 'countrycode': geoloc['country_code'],
'city2': geoloc2['city'], 'country2': geoloc2['country_name'], 'countrycode2': geoloc2['country_code']}

def conpot_events(identifier, payload, gi):
<<<<<<< HEAD
    try:
        dec = ezdict(json.loads(str(payload)))
        remote = dec.remote[0]

        # http asks locally for snmp with remote ip = "127.0.0.1"
        if remote == "127.0.0.1":
            return

        tstamp = datetime.datetime.strptime(dec.timestamp, '%Y-%m-%dT%H:%M:%S.%f')
    except:
        print 'exception processing conpot event'
        traceback.print_exc()
        return

    a_family = get_addr_family(remote)
    if a_family == socket.AF_INET:
        geoloc = geoloc_none( gi[a_family].record_by_addr(remote) )
        if dec.public_ip:
            geoloc2 = geoloc_none( gi[a_family].record_by_addr(dec.public_ip) )
    elif a_family == socket.AF_INET6:
        geoloc = geoloc_none( gi[a_family].record_by_addr_v6(remote) )
        if dec.public_ip:
            geoloc2 = geoloc_none( gi[a_family].record_by_addr(dec.public_ip) )

    type = 'conpot.events-'+dec.data_type

    message = {'type': type, 'sensor': identifier, 'time': timestr(tstamp),
itude': geoloc['latitude'], 'longitude': geoloc['longitude'], 'source': remote,
y': geoloc['city'], 'country': geoloc['country_name'], 'countrycode': geoloc['country_code']}
=======
	try:
		dec = ezdict(json.loads(str(payload)))
		remote = dec.remote[0]

		# http asks locally for snmp with remote ip = "127.0.0.1"
		if remote == "127.0.0.1":
			return

		tstamp = datetime.datetime.strptime(dec.timestamp, '%Y-%m-%dT%H:%M:%S.%f')
	except:
		print 'exception processing conpot event'
		traceback.print_exc()
		return

	a_family = get_addr_family(remote)
	if a_family == socket.AF_INET:
		geoloc = geoloc_none( gi[a_family].record_by_addr(remote) )
		if dec.public_ip:
			geoloc2 = geoloc_none( gi[a_family].record_by_addr(dec.public_ip) )
	elif a_family == socket.AF_INET6:
		geoloc = geoloc_none( gi[a_family].record_by_addr_v6(remote) )
		if dec.public_ip:
			geoloc2 = geoloc_none( gi[a_family].record_by_addr(dec.public_ip) )

	type = 'conpot.events-'+dec.data_type

	message = {'type': type, 'sensor': identifier, 'time': timestr(tstamp),
'latitude': geoloc['latitude'], 'longitude': geoloc['longitude'], 'source': remote,
'city': geoloc['city'], 'country': geoloc['country_name'], 'countrycode': geoloc['country_code']}
>>>>>>> 1e8f74b9

    if dec.public_ip:
        message['latitude2'] = geoloc2['latitude']
        message['longitude2'] = geoloc2['longitude']
        message['city2'] = geoloc2['city']
        message['country2'] = geoloc2['country_name']
        message['countrycode2'] = geoloc2['country_code']

    return message

def artillery(identifier, payload, gi):
    try:
        dec = ezdict(json.loads(str(payload)))
        tstamp = datetime.datetime.now()
    except:
        print 'exception processing dionaea event'
        traceback.print_exc()
        return

    a_family = get_addr_family(dec.remote_host)
    if a_family == socket.AF_INET:
        geoloc = geoloc_none( gi[a_family].record_by_addr(dec.remote_host) )
        geoloc2 = geoloc_none( gi[a_family].record_by_addr(dec.local_host) )
    elif a_family == socket.AF_INET6:
        geoloc = geoloc_none( gi[a_family].record_by_addr_v6(dec.remote_host) )
        geoloc2 = geoloc_none( gi[a_family].record_by_addr_v6(dec.local_host) )


    return {'type': 'artillery', 'sensor': identifier, 'time': timestr(tstamp),
'latitude': geoloc['latitude'], 'longitude': geoloc['longitude'], 'source': dec.remote_host,
'latitude2': geoloc2['latitude'], 'longitude2': geoloc2['longitude'], 'dest': dec.local_host,
'city': geoloc['city'], 'country': geoloc['country_name'], 'countrycode': geoloc['country_code'],
'city2': geoloc2['city'], 'country2': geoloc2['country_name'], 'countrycode2': geoloc2['country_code']}
<|MERGE_RESOLUTION|>--- conflicted
+++ resolved
@@ -140,37 +140,6 @@
 'city2': geoloc2['city'], 'country2': geoloc2['country_name'], 'countrycode2': geoloc2['country_code']}
 
 def conpot_events(identifier, payload, gi):
-<<<<<<< HEAD
-    try:
-        dec = ezdict(json.loads(str(payload)))
-        remote = dec.remote[0]
-
-        # http asks locally for snmp with remote ip = "127.0.0.1"
-        if remote == "127.0.0.1":
-            return
-
-        tstamp = datetime.datetime.strptime(dec.timestamp, '%Y-%m-%dT%H:%M:%S.%f')
-    except:
-        print 'exception processing conpot event'
-        traceback.print_exc()
-        return
-
-    a_family = get_addr_family(remote)
-    if a_family == socket.AF_INET:
-        geoloc = geoloc_none( gi[a_family].record_by_addr(remote) )
-        if dec.public_ip:
-            geoloc2 = geoloc_none( gi[a_family].record_by_addr(dec.public_ip) )
-    elif a_family == socket.AF_INET6:
-        geoloc = geoloc_none( gi[a_family].record_by_addr_v6(remote) )
-        if dec.public_ip:
-            geoloc2 = geoloc_none( gi[a_family].record_by_addr(dec.public_ip) )
-
-    type = 'conpot.events-'+dec.data_type
-
-    message = {'type': type, 'sensor': identifier, 'time': timestr(tstamp),
-itude': geoloc['latitude'], 'longitude': geoloc['longitude'], 'source': remote,
-y': geoloc['city'], 'country': geoloc['country_name'], 'countrycode': geoloc['country_code']}
-=======
 	try:
 		dec = ezdict(json.loads(str(payload)))
 		remote = dec.remote[0]
@@ -200,7 +169,6 @@
 	message = {'type': type, 'sensor': identifier, 'time': timestr(tstamp),
 'latitude': geoloc['latitude'], 'longitude': geoloc['longitude'], 'source': remote,
 'city': geoloc['city'], 'country': geoloc['country_name'], 'countrycode': geoloc['country_code']}
->>>>>>> 1e8f74b9
 
     if dec.public_ip:
         message['latitude2'] = geoloc2['latitude']
